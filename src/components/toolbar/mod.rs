--- conflicted
+++ resolved
@@ -103,12 +103,8 @@
 /// The toolbar requires one or more [`ToolbarContent`] children.
 #[function_component(Toolbar)]
 pub fn toolbar(props: &ToolbarProperties) -> Html {
-<<<<<<< HEAD
-    let mut class = classes!("pf-v5-c-toolbar");
+    let mut class = classes!("pf-v5-c-toolbar", props.class.clone());
     class.extend_from(&props.insets);
-=======
-    let mut class = classes!("pf-v5-c-toolbar", props.class.clone());
->>>>>>> 0e88c753
 
     if props.full_height {
         class.push("pf-m-full-height")
